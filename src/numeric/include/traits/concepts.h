--- conflicted
+++ resolved
@@ -477,13 +477,7 @@
     template<typename T>
     concept Solvable = Matrix<T> && requires(T A) {
         typename T::value_type;
-<<<<<<< HEAD
         requires requires(T A, fem::numeric::Vector<typename T::value_type> b) {
-=======
-        requires requires(VectorType b) {
-            requires Vector<VectorType>;
-            requires std::same_as<typename VectorType::value_type, typename T::value_type>;
->>>>>>> 3d54c793
             { A.solve(b) };      // Solve Ax = b
         };
         { A.inverse() };     // Matrix inverse
@@ -498,13 +492,7 @@
     template<typename T>
     concept LinearSystemSolvable = Matrix<T> && requires(T A) {
         typename T::value_type;
-<<<<<<< HEAD
         requires requires(T A, fem::numeric::Vector<typename T::value_type> b) {
-=======
-        requires requires(VectorType b) {
-            requires Vector<VectorType>;
-            requires std::same_as<typename VectorType::value_type, typename T::value_type>;
->>>>>>> 3d54c793
             { A.solve(b) };
         };
     };
