#pragma once

#ifndef NUMERIC_EXPRESSION_TRAITS_H
#define NUMERIC_EXPRESSION_TRAITS_H

#include <type_traits>
#include <tuple>

#include "../base/expression_base.h"
#include "../base/container_base.h"
#include "../base/ops_base.h"

#include "type_traits.h"
#include "numeric_traits.h"

namespace fem::numeric::traits {

    /**
     * @brief Expression categories for dispatch and optimization
     */
    enum class ExpressionCategory {
        Terminal,       // Leaf node (actual data)
        Unary,         // Unary operation
        Binary,        // Binary operation
        Scalar,        // Scalar-array operation
        Reduction,     // Reduction operation (sum, mean, etc.)
        Broadcast,     // Broadcasting operation
        MatMul,        // Matrix multiplication
        Composite,     // Complex composite expression
        Unknown
    };

    /**
     * @brief Evaluation strategies for expressions
     */
    enum class EvaluationStrategy {
        Immediate,     // Evaluate immediately
        Lazy,          // Keep as expression
        Chunked,       // Evaluate in chunks for cache efficiency
        Parallel,      // Parallel evaluation
        Vectorized,    // SIMD vectorization
        Fused          // Fused operations
    };

    /**
     * @brief Detect if type is derived from ExpressionBase
     */
    template<typename T>
    struct is_expression {
    private:
        template<typename E>
        static std::true_type test(const ExpressionBase<E>*);
        static std::false_type test(...);

    public:
        static constexpr bool value = decltype(test(std::declval<T*>()))::value;
    };

    template<typename T>
    inline constexpr bool is_expression_v = is_expression<T>::value;

    /**
     * @brief Detect if type is a terminal expression
     */
    template<typename T>
    struct is_terminal_expression : std::false_type {};

    template<typename Container>
    struct is_terminal_expression<TerminalExpression<Container>> : std::true_type {};

    template<typename T>
    inline constexpr bool is_terminal_expression_v = is_terminal_expression<T>::value;

    /**
     * @brief Detect if type is a binary expression
     */
    template<typename T>
    struct is_binary_expression : std::false_type {};

    template<typename Op, typename LHS, typename RHS>
    struct is_binary_expression<BinaryExpression<Op, LHS, RHS>> : std::true_type {};

    template<typename T>
    inline constexpr bool is_binary_expression_v = is_binary_expression<T>::value;

    /**
     * @brief Detect if type is a unary expression
     */
    template<typename T>
    struct is_unary_expression : std::false_type {};

    template<typename Op, typename Arg>
    struct is_unary_expression<UnaryExpression<Op, Arg>> : std::true_type {};

    template<typename T>
    inline constexpr bool is_unary_expression_v = is_unary_expression<T>::value;

    /**
     * @brief Detect if type is a scalar expression
     */
    template<typename T>
    struct is_scalar_expression : std::false_type {};

<<<<<<< HEAD
    template<typename T>
    struct is_scalar_expression<ScalarExpression<T>> : std::true_type {};
=======
    template<typename Expr>
    struct is_scalar_expression<ScalarExpression<Expr>> : std::true_type {};
>>>>>>> c6c9b463

    template<typename T>
    inline constexpr bool is_scalar_expression_v = is_scalar_expression<T>::value;

    /**
     * @brief Detect if type is a broadcast expression
     */
    template<typename T>
    struct is_broadcast_expression : std::false_type {};

<<<<<<< HEAD
    // BroadcastExpression type is currently undefined; specialization omitted
=======
    // TODO: Define BroadcastExpression and re-enable specialization
    // template<typename Container>
    // struct is_broadcast_expression<BroadcastExpression<Container>> : std::true_type {};
>>>>>>> c6c9b463

    template<typename T>
    inline constexpr bool is_broadcast_expression_v = is_broadcast_expression<T>::value;

    /**
     * @brief Extract value type from expression
     */
    template<typename Expr, typename = void>
    struct expression_value_type {
        using type = void;
    };

    template<typename Expr>
    struct expression_value_type<Expr, std::void_t<typename Expr::value_type>> {
        using type = typename Expr::value_type;
    };

    template<typename Expr>
    using expression_value_type_t = typename expression_value_type<Expr>::type;

    /**
     * @brief Get expression category
     */
    template<typename Expr>
    struct expression_category {
        static constexpr ExpressionCategory value = [] {
            if constexpr (is_terminal_expression_v<Expr>) {
            return ExpressionCategory::Terminal;
        } else if constexpr (is_unary_expression_v<Expr>) {
            return ExpressionCategory::Unary;
        } else if constexpr (is_binary_expression_v<Expr>) {
            return ExpressionCategory::Binary;
        } else if constexpr (is_scalar_expression_v<Expr>) {
            return ExpressionCategory::Scalar;
        } else if constexpr (is_broadcast_expression_v<Expr>) {
            return ExpressionCategory::Broadcast;
        } else if constexpr (is_expression_v<Expr>) {
            return ExpressionCategory::Composite;
        } else {
            return ExpressionCategory::Unknown;
        }
        }();
    };

    template<typename Expr>
    inline constexpr ExpressionCategory expression_category_v = expression_category<Expr>::value;

    /**
     * @brief Calculate expression depth (for optimization decisions)
     */
    template<typename Expr>
    struct expression_depth {
        static constexpr size_t value = 0;
    };

    template<typename Container>
    struct expression_depth<TerminalExpression<Container>> {
    static constexpr size_t value = 1;
    };

    template<typename Op, typename Arg>
    struct expression_depth<UnaryExpression<Op, Arg>> {
    static constexpr size_t value = 1 + expression_depth<Arg>::value;
    };

    template<typename Op, typename LHS, typename RHS>
    struct expression_depth<BinaryExpression<Op, LHS, RHS>> {
    static constexpr size_t value = 1 + std::max(
            expression_depth<LHS>::value,
            expression_depth<RHS>::value
    );
    };

    template<typename Expr>
    inline constexpr size_t expression_depth_v = expression_depth<Expr>::value;

    /**
     * @brief Count operations in expression tree
     */
    template<typename Expr>
    struct operation_count {
        static constexpr size_t value = 0;
    };

    template<typename Container>
    struct operation_count<TerminalExpression<Container>> {
    static constexpr size_t value = 0;
    };

    template<typename Op, typename Arg>
    struct operation_count<UnaryExpression<Op, Arg>> {
    static constexpr size_t value = 1 + operation_count<Arg>::value;
    };

    template<typename Op, typename LHS, typename RHS>
    struct operation_count<BinaryExpression<Op, LHS, RHS>> {
    static constexpr size_t value = 1 +
                                    operation_count<LHS>::value +
                                    operation_count<RHS>::value;
    };

    template<typename Expr>
    inline constexpr size_t operation_count_v = operation_count<Expr>::value;

    /**
     * @brief Check if expression contains broadcasts
     */
    template<typename Expr>
    struct has_broadcast {
        static constexpr bool value = is_broadcast_expression_v<Expr>;
    };

    template<typename Op, typename Arg>
    struct has_broadcast<UnaryExpression<Op, Arg>> {
    static constexpr bool value = has_broadcast<Arg>::value;
    };

    template<typename Op, typename LHS, typename RHS>
    struct has_broadcast<BinaryExpression<Op, LHS, RHS>> {
    static constexpr bool value = has_broadcast<LHS>::value ||
                                  has_broadcast<RHS>::value;
    };

    template<typename Expr>
    inline constexpr bool has_broadcast_v = has_broadcast<Expr>::value;

    /**
     * @brief Determine if expression can be vectorized
     */
    template<typename Expr>
    struct is_vectorizable {
        using value_type = expression_value_type_t<Expr>;

        static constexpr bool value =
                !std::is_void_v<value_type> &&
                std::is_arithmetic_v<value_type> &&
                !has_broadcast_v<Expr> &&  // Broadcasting complicates vectorization
                expression_depth_v<Expr> <= 10;  // Too deep expressions may not vectorize well
    };

    template<typename Expr>
    inline constexpr bool is_vectorizable_v = is_vectorizable<Expr>::value;

    /**
     * @brief Expression properties aggregator
     */
    template<typename Expr>
    struct expression_properties {
        // Basic properties
        static constexpr bool is_expression = is_expression_v<Expr>;
        static constexpr ExpressionCategory category = expression_category_v<Expr>;

        // Structure
        static constexpr size_t depth = expression_depth_v<Expr>;
        static constexpr size_t operation_count = operation_count_v<Expr>;
        static constexpr bool has_broadcasts = has_broadcast_v<Expr>;

        // Types
        using value_type = expression_value_type_t<Expr>;

        // Optimization hints
        static constexpr bool can_vectorize = is_vectorizable_v<Expr>;
        static constexpr bool should_parallelize = operation_count > 1000;  // Heuristic
        static constexpr bool should_materialize = depth > 5;  // Deep expressions might benefit from materialization

        // Evaluation strategy recommendation
        static constexpr EvaluationStrategy recommended_strategy = [] {
            if constexpr (!is_expression) {
            return EvaluationStrategy::Immediate;
        } else if constexpr (can_vectorize) {
            return EvaluationStrategy::Vectorized;
        } else if constexpr (should_parallelize) {
            return EvaluationStrategy::Parallel;
        } else if constexpr (depth <= 3) {
            return EvaluationStrategy::Lazy;
        } else {
            return EvaluationStrategy::Chunked;
        }
        }();
    };

    /**
     * @brief Extract operation type from expression
     */
    template<typename Expr>
    struct expression_operation {
        using type = void;
    };

    template<typename Op, typename Arg>
    struct expression_operation<UnaryExpression<Op, Arg>> {
        using type = Op;
    };

    template<typename Op, typename LHS, typename RHS>
    struct expression_operation<BinaryExpression<Op, LHS, RHS>> {
        using type = Op;
    };

    template<typename Expr>
    using expression_operation_t = typename expression_operation<Expr>::type;

    /**
     * @brief Check if expression operations are commutative
     */
    template<typename Expr>
    struct has_commutative_operations {
        static constexpr bool value = false;
    };

    template<typename LHS, typename RHS>
    struct has_commutative_operations<BinaryExpression<ops::plus<>, LHS, RHS>> {
        static constexpr bool value = true;
    };

    template<typename LHS, typename RHS>
    struct has_commutative_operations<BinaryExpression<ops::multiplies<>, LHS, RHS>> {
        static constexpr bool value = true;
    };

    template<typename Expr>
    inline constexpr bool has_commutative_operations_v = has_commutative_operations<Expr>::value;

    /**
     * @brief Check if expression can be evaluated in parallel
     */
    template<typename Expr>
    struct is_parallel_safe {
        static constexpr bool value =
                is_expression_v<Expr> &&
                !std::is_void_v<expression_value_type_t<Expr>> &&
        NumberLike<expression_value_type_t<Expr>>;
    };

    template<typename Expr>
    inline constexpr bool is_parallel_safe_v = is_parallel_safe<Expr>::value;

    /**
     * @brief Determine result shape from expression (compile-time if possible)
     */
    template<typename Expr>
    struct expression_shape {
        static Shape compute(const Expr& expr) {
            if constexpr (requires { expr.shape(); }) {
                return expr.shape();
            } else {
                return Shape{};  // Unknown shape
            }
        }

        static constexpr bool is_static = false;
    };

    /**
     * @brief Check if two expressions are compatible for operations
     */
    template<typename Expr1, typename Expr2>
    struct are_expressions_compatible {
        using value_type1 = expression_value_type_t<Expr1>;
        using value_type2 = expression_value_type_t<Expr2>;

        static constexpr bool value =
                !std::is_void_v<value_type1> &&
                !std::is_void_v<value_type2> &&
                are_compatible_v<value_type1, value_type2>;
    };

    template<typename Expr1, typename Expr2>
    inline constexpr bool are_expressions_compatible_v =
            are_expressions_compatible<Expr1, Expr2>::value;

    /**
     * @brief Expression tree visitor helper
     */
    template<typename Expr, typename Visitor>
    struct expression_visitor {
        static void visit(const Expr& expr, Visitor&& visitor) {
            visitor(expr);

            if constexpr (is_unary_expression_v<Expr>) {
                expression_visitor<typename Expr::argument_type, Visitor>::visit(
                        expr.argument(), std::forward<Visitor>(visitor));
            } else if constexpr (is_binary_expression_v<Expr>) {
                expression_visitor<typename Expr::left_type, Visitor>::visit(
                        expr.left(), std::forward<Visitor>(visitor));
                expression_visitor<typename Expr::right_type, Visitor>::visit(
                        expr.right(), std::forward<Visitor>(visitor));
            }
        }
    };

    /**
     * @brief Count terminals in expression tree
     */
    template<typename Expr>
    struct terminal_count {
        static constexpr size_t value = is_terminal_expression_v<Expr> ? 1 : 0;
    };

    template<typename Op, typename Arg>
    struct terminal_count<UnaryExpression<Op, Arg>> {
        static constexpr size_t value = terminal_count<Arg>::value;
    };

    template<typename Op, typename LHS, typename RHS>
    struct terminal_count<BinaryExpression<Op, LHS, RHS>> {
        static constexpr size_t value = terminal_count<LHS>::value +
                                        terminal_count<RHS>::value;
    };

    template<typename Expr>
    inline constexpr size_t terminal_count_v = terminal_count<Expr>::value;

    /**
     * @brief Check if expression should be materialized
     */
    template<typename Expr>
    struct should_materialize {
        static constexpr bool value =
                expression_depth_v<Expr> > 5 ||           // Deep expression trees
                operation_count_v<Expr> > 10 ||           // Many operations
                terminal_count_v<Expr> > 4 ||             // Many data sources
                has_broadcast_v<Expr>;                    // Broadcasting complexity
    };

    template<typename Expr>
    inline constexpr bool should_materialize_v = should_materialize<Expr>::value;

    /**
     * @brief Expression optimization hints
     */
    template<typename Expr>
    struct optimization_hints {
        static constexpr bool use_simd = is_vectorizable_v<Expr>;
        static constexpr bool use_parallel =
                is_parallel_safe_v<Expr> &&
                operation_count_v<Expr> > 1000;
        static constexpr bool materialize = should_materialize_v<Expr>;
        static constexpr bool can_reorder = has_commutative_operations_v<Expr>;
        static constexpr bool fuse_operations =
                expression_depth_v<Expr> <= 3 &&
                !has_broadcast_v<Expr>;
    };

    /**
     * @brief Helper to determine evaluation order
     */
    template<typename Expr>
    struct evaluation_order {
        enum Order { LeftToRight, RightToLeft, Optimal };

        static constexpr Order value = [] {
            if constexpr (is_binary_expression_v<Expr>) {
                // Simple heuristic: evaluate side with fewer operations first
                constexpr auto left_ops = operation_count<typename Expr::left_type>::value;
                constexpr auto right_ops = operation_count<typename Expr::right_type>::value;

                if (left_ops < right_ops) {
                    return LeftToRight;
                } else if (right_ops < left_ops) {
                    return RightToLeft;
                } else {
                    return Optimal;
                }
            }
            return LeftToRight;
        }();
    };

} // namespace fem::numeric::traits

#endif //NUMERIC_EXPRESSION_TRAITS_H<|MERGE_RESOLUTION|>--- conflicted
+++ resolved
@@ -101,13 +101,8 @@
     template<typename T>
     struct is_scalar_expression : std::false_type {};
 
-<<<<<<< HEAD
     template<typename T>
     struct is_scalar_expression<ScalarExpression<T>> : std::true_type {};
-=======
-    template<typename Expr>
-    struct is_scalar_expression<ScalarExpression<Expr>> : std::true_type {};
->>>>>>> c6c9b463
 
     template<typename T>
     inline constexpr bool is_scalar_expression_v = is_scalar_expression<T>::value;
@@ -118,13 +113,11 @@
     template<typename T>
     struct is_broadcast_expression : std::false_type {};
 
-<<<<<<< HEAD
-    // BroadcastExpression type is currently undefined; specialization omitted
-=======
+  
     // TODO: Define BroadcastExpression and re-enable specialization
     // template<typename Container>
     // struct is_broadcast_expression<BroadcastExpression<Container>> : std::true_type {};
->>>>>>> c6c9b463
+
 
     template<typename T>
     inline constexpr bool is_broadcast_expression_v = is_broadcast_expression<T>::value;
