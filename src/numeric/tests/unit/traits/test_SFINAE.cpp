#include <gtest/gtest.h>
#include <type_traits>
#include <vector>
#include <array>
#include <list>
#include <complex>
#include <memory>
#include <string>

#include <traits/SFINAE.h>

// Mock types for testing
namespace test_types {

    // Simple container-like class with required members
    template<typename T>
    class MockContainer {
    public:
        using value_type = T;
        using size_type = std::size_t;
        using iterator = T*;
        using const_iterator = const T*;

        size_type size() const { return 0; }
        T* data() { return nullptr; }
        const T* data() const { return nullptr; }
        iterator begin() { return nullptr; }
        iterator end() { return nullptr; }
        const_iterator begin() const { return nullptr; }
        const_iterator end() const { return nullptr; }
    };

    // Container without data() method
    template<typename T>
    class IncompleteContainer {
    public:
        using value_type = T;
        std::size_t size() const { return 0; }
        T* begin() { return nullptr; }
        T* end() { return nullptr; }
    };

    // Class with shape and dimensions
    class ShapedType {
    public:
        std::array<size_t, 3> shape() const { return {1, 2, 3}; }
        size_t dimensions() const { return 3; }
    };

    // Class with eval method (expression-like)
    class ExpressionType {
    public:
        double eval() const { return 42.0; }
    };

    // Class with is_view method
    class ViewType {
    public:
        using value_type = double;
        bool is_view() const { return true; }
    };

    // Class with storage_type member
    class WithStorageType {
    public:
        using storage_type = std::vector<double>;
    };

    // Empty class for negative tests
    class EmptyClass {};

    // Template class for specialization testing
    template<typename T, typename U = void>
    class TemplateClass {};

} // namespace test_types

using namespace fem::numeric::traits;
using namespace test_types;

<<<<<<< HEAD
<<<<<<< ours
=======

template<typename T>
constexpr bool is_complete_container =
    has_value_type_v<T> &&
    has_size_v<T> &&
    has_data_v<T> &&
    has_begin_v<T> &&
    has_end_v<T>;

template<typename T>
using has_double_value_type = std::enable_if_t<
    has_value_type_v<T> && std::is_same_v<typename T::value_type, double>
>;

>>>>>>> 18992ac3
namespace {

    struct AddOp {
        template<typename T, typename U>
        auto operator()(T&& t, U&& u) -> decltype(t + u) { return t + u; }
    };

    struct DivOp {
        template<typename T, typename U>
        auto operator()(T&& t, U&& u) -> decltype(t / u) { return t / u; }
    };

    struct NegOp {
        template<typename T>
        auto operator()(T&& t) -> decltype(-t) { return -t; }
    };

    struct DerefOp {
        template<typename T>
        auto operator()(T&& t) -> decltype(*t) { return *t; }
    };

} // namespace
=======
template<typename T>
constexpr bool is_complete_container =
    has_value_type_v<T> &&
    has_size_v<T> &&
    has_data_v<T> &&
    has_begin_v<T> &&
    has_end_v<T>;

template<typename T>
using has_double_value_type = std::enable_if_t<
    has_value_type_v<T> && std::is_same_v<typename T::value_type, double>
>;
>>>>>>> theirs


// ============================================================================
// Basic SFINAE utilities tests
// ============================================================================

TEST(SFINAETest, AlwaysFalse) {
    static_assert(!always_false_v<int>);
    static_assert(!always_false_v<double, float, char>);
    static_assert(!always_false_v<>);
}

// ============================================================================
// Detection idiom tests
// ============================================================================

TEST(SFINAETest, IsDetected) {
    // Test with valid operations
    static_assert(is_detected_v<has_size_t, MockContainer<int>>);
    static_assert(is_detected_v<has_data_t, MockContainer<double>>);

    // Test with invalid operations
    static_assert(!is_detected_v<has_size_t, EmptyClass>);
    static_assert(!is_detected_v<has_data_t, IncompleteContainer<int>>);
}

TEST(SFINAETest, DetectedOr) {
    // Default type when detection fails
    using default_type = int;
    using result1 = detected_or_t<default_type, has_value_type_t, EmptyClass>;
    static_assert(std::is_same_v<result1, default_type>);

    // Detected type when detection succeeds
    using result2 = detected_or_t<default_type, has_value_type_t, MockContainer<double>>;
    static_assert(std::is_same_v<result2, double>);
}

TEST(SFINAETest, IsDetectedExact) {
    // Test exact type match
    static_assert(is_detected_exact_v<double, has_value_type_t, MockContainer<double>>);
    static_assert(!is_detected_exact_v<float, has_value_type_t, MockContainer<double>>);
}

// ============================================================================
// Member function detection tests
// ============================================================================

TEST(SFINAETest, HasMemberFunctions) {
    // Positive tests
    static_assert(has_size_v<MockContainer<int>>);
    static_assert(has_data_v<MockContainer<int>>);
    static_assert(has_begin_v<MockContainer<int>>);
    static_assert(has_end_v<MockContainer<int>>);

    // Standard containers
    static_assert(has_size_v<std::vector<int>>);
    static_assert(has_data_v<std::vector<int>>);
    static_assert(has_begin_v<std::vector<int>>);
    static_assert(has_end_v<std::vector<int>>);

    // Negative tests
    static_assert(!has_size_v<EmptyClass>);
    static_assert(!has_data_v<EmptyClass>);
    static_assert(!has_begin_v<EmptyClass>);
    static_assert(!has_end_v<EmptyClass>);

    // Partial implementation
    static_assert(has_size_v<IncompleteContainer<int>>);
    static_assert(!has_data_v<IncompleteContainer<int>>);
    static_assert(has_begin_v<IncompleteContainer<int>>);
    static_assert(has_end_v<IncompleteContainer<int>>);
}

TEST(SFINAETest, HasShapeAndDimensions) {
    static_assert(has_shape_v<ShapedType>);
    static_assert(has_dimensions_v<ShapedType>);

    static_assert(!has_shape_v<EmptyClass>);
    static_assert(!has_dimensions_v<EmptyClass>);
}

TEST(SFINAETest, HasEval) {
    static_assert(has_eval_v<ExpressionType>);
    static_assert(!has_eval_v<EmptyClass>);
}

TEST(SFINAETest, HasIsView) {
    static_assert(has_is_view_v<ViewType>);
    static_assert(!has_is_view_v<EmptyClass>);
}

// ============================================================================
// Member type detection tests
// ============================================================================

TEST(SFINAETest, HasMemberTypes) {
    // Test value_type
    static_assert(has_value_type_v<MockContainer<int>>);
    static_assert(has_value_type_v<std::vector<double>>);
    static_assert(!has_value_type_v<EmptyClass>);

    // Test element_type
    static_assert(has_element_type_v<std::shared_ptr<int>>);
    static_assert(!has_element_type_v<MockContainer<int>>);

    // Test allocator_type
    static_assert(has_allocator_type_v<std::vector<int>>);
    static_assert(!has_allocator_type_v<MockContainer<int>>);

    // Test iterator types
    static_assert(has_iterator_v<MockContainer<int>>);
    static_assert(has_const_iterator_v<MockContainer<int>>);
    static_assert(has_iterator_v<std::vector<int>>);
    static_assert(!has_iterator_v<EmptyClass>);

    // Test size_type and difference_type
    static_assert(has_size_type_v<MockContainer<int>>);
    static_assert(has_size_type_v<std::vector<int>>);
    static_assert(has_difference_type_v<std::vector<int>>);
    static_assert(!has_size_type_v<EmptyClass>);
}

TEST(SFINAETest, HasStorageType) {
    static_assert(has_storage_type_v<WithStorageType>);
    static_assert(!has_storage_type_v<EmptyClass>);
}

// ============================================================================
// Operation detection tests
// ============================================================================

TEST(SFINAETest, BinaryOperations) {
    // Arithmetic types
    static_assert(has_binary_op_v<int, int, AddOp>);
    static_assert(has_binary_op_v<double, float, AddOp>);
    static_assert(has_binary_op_v<int, double, DivOp>);

    // String concatenation
    static_assert(has_binary_op_v<std::string, std::string, AddOp>);

    // Invalid operations
    static_assert(!has_binary_op_v<EmptyClass, EmptyClass, AddOp>);
    static_assert(!has_binary_op_v<std::string, int, DivOp>);
}

TEST(SFINAETest, UnaryOperations) {
    // Arithmetic negation
    static_assert(has_unary_op_v<int, NegOp>);
    static_assert(has_unary_op_v<double, NegOp>);

    // Pointer dereference
    static_assert(has_unary_op_v<int*, DerefOp>);
    static_assert(has_unary_op_v<std::shared_ptr<int>, DerefOp>);

    // Invalid operations
    static_assert(!has_unary_op_v<EmptyClass, NegOp>);
    static_assert(!has_unary_op_v<int, DerefOp>);
}

// ============================================================================
// Iterator detection tests
// ============================================================================

TEST(SFINAETest, IteratorDetection) {
    // Valid iterators
    static_assert(detect_iterator_v<int*>);
    static_assert(detect_iterator_v<std::vector<int>::iterator>);
    static_assert(detect_iterator_v<std::list<double>::const_iterator>);

    // Random access iterators
    static_assert(detect_random_access_iterator_v<int*>);
    static_assert(detect_random_access_iterator_v<std::vector<int>::iterator>);
    static_assert(detect_random_access_iterator_v<std::array<double, 5>::iterator>);

    // Non-random access iterators
    static_assert(!detect_random_access_iterator_v<std::list<int>::iterator>);

    // Non-iterators
    static_assert(!detect_iterator_v<int>);
    static_assert(!detect_iterator_v<EmptyClass>);
}

// ============================================================================
// Type selection helpers tests
// ============================================================================

TEST(SFINAETest, EnableIf) {
    // Test function overloading with enable_if
    auto test_func = []<typename T>(T value) -> enable_if_t<std::is_integral_v<T>, int> {
        return static_cast<int>(value) * 2;
    };

    EXPECT_EQ(test_func(5), 10);
    // test_func(5.5) would not compile
}

TEST(SFINAETest, FirstValidType) {
    // Test with all void types (should return default)
    using result1 = first_valid_type_t<int, void, void, void>;
    static_assert(std::is_same_v<result1, int>);

    // Test with first valid type
    using result2 = first_valid_type_t<int, double, void, float>;
    static_assert(std::is_same_v<result2, double>);

    // Test with void followed by valid type
    using result3 = first_valid_type_t<int, void, void, std::string>;
    static_assert(std::is_same_v<result3, std::string>);
}

TEST(SFINAETest, ConjunctionDisjunction) {
    static_assert(conjunction_v<true, true, true>);
    static_assert(!conjunction_v<true, false, true>);
    static_assert(!conjunction_v<false, false, false>);
    static_assert(conjunction_v<>);  // Empty conjunction is true

    static_assert(disjunction_v<true, false, false>);
    static_assert(disjunction_v<false, false, true>);
    static_assert(!disjunction_v<false, false, false>);
    static_assert(!disjunction_v<>);  // Empty disjunction is false
}

// ============================================================================
// Common type computation tests
// ============================================================================

TEST(SFINAETest, NumericCommonType) {
    // Basic numeric types
    static_assert(std::is_same_v<numeric_common_type_t<int, int>, int>);
    static_assert(std::is_same_v<numeric_common_type_t<int, double>, double>);
    static_assert(std::is_same_v<numeric_common_type_t<float, double>, double>);

    // Complex types
    using complex_float = std::complex<float>;
    using complex_double = std::complex<double>;

    static_assert(std::is_same_v<
        numeric_common_type_t<complex_float, complex_float>,
        complex_float>);

    // Mixed real and complex
    static_assert(std::is_same_v<
        numeric_common_type_t<int, complex_float>,
        complex_float>);

    static_assert(std::is_same_v<
        numeric_common_type_t<double, complex_float>,
        complex_double>);

    // Complex with different precision
    static_assert(std::is_same_v<
        numeric_common_type_t<complex_float, complex_double>,
        complex_double>);
}

// ============================================================================
// Specialization detection tests
// ============================================================================

TEST(SFINAETest, IsSpecialization) {
    // Positive tests
    static_assert(is_specialization_v<std::vector<int>, std::vector>);
    static_assert(is_specialization_v<std::array<double, 5>, std::array>);
    static_assert(is_specialization_v<std::complex<float>, std::complex>);
    static_assert(is_specialization_v<TemplateClass<int>, TemplateClass>);
    static_assert(is_specialization_v<TemplateClass<int, double>, TemplateClass>);

    // Negative tests
    static_assert(!is_specialization_v<int, std::vector>);
    static_assert(!is_specialization_v<EmptyClass, std::vector>);
    static_assert(!is_specialization_v<std::vector<int>, std::array>);
}

// ============================================================================
// Container validation tests
// ============================================================================

TEST(SFINAETest, ValidateContainer) {
    using valid_container = validate_container_type<MockContainer<int>>;
    static_assert(valid_container::has_required_members);
    static_assert(valid_container::has_iterators);
    static_assert(valid_container::is_valid);

    using invalid_container = validate_container_type<IncompleteContainer<int>>;
    static_assert(!invalid_container::has_required_members);  // Missing data()
    static_assert(invalid_container::has_iterators);
    static_assert(!invalid_container::is_valid);

    using empty = validate_container_type<EmptyClass>;
    static_assert(!empty::has_required_members);
    static_assert(!empty::has_iterators);
    static_assert(!empty::is_valid);

    // Standard containers
    using std_vector = validate_container_type<std::vector<int>>;
    static_assert(std_vector::is_valid);
}

// ============================================================================
// Complex detection scenarios
// ============================================================================

TEST(SFINAETest, ComplexDetectionScenarios) {
    // Combine multiple detections
    static_assert(is_complete_container<MockContainer<int>>);
    static_assert(is_complete_container<std::vector<int>>);
    static_assert(!is_complete_container<IncompleteContainer<int>>);
    static_assert(!is_complete_container<EmptyClass>);

    // Detect specific member type values
    static_assert(is_detected_v<has_double_value_type, MockContainer<double>>);
    static_assert(!is_detected_v<has_double_value_type, MockContainer<int>>);
    static_assert(!is_detected_v<has_double_value_type, EmptyClass>);
}

// ============================================================================
// Edge cases and corner cases
// ============================================================================

TEST(SFINAETest, EdgeCases) {
    // Detection with reference types
    static_assert(has_size_v<MockContainer<int>&>);
    static_assert(has_size_v<const MockContainer<int>&>);
    static_assert(has_size_v<MockContainer<int>&&>);

    // Detection with cv-qualified types
    static_assert(has_value_type_v<const MockContainer<int>>);
    static_assert(has_value_type_v<volatile std::vector<int>>);

    // Nested template detection
    using nested_vector = std::vector<std::vector<int>>;
    static_assert(has_value_type_v<nested_vector>);
    static_assert(std::is_same_v<
        typename nested_vector::value_type,
        std::vector<int>>);
}

// ============================================================================
// Runtime tests for detected operations
// ============================================================================

TEST(SFINAETest, RuntimeOperationDetection) {
    MockContainer<int> container;

    if constexpr (has_size_v<decltype(container)>) {
        EXPECT_EQ(container.size(), 0);
    }

    if constexpr (has_data_v<decltype(container)>) {
        EXPECT_EQ(container.data(), nullptr);
    }

    ShapedType shaped;
    if constexpr (has_shape_v<decltype(shaped)>) {
        auto shape = shaped.shape();
        EXPECT_EQ(shape[0], 1);
        EXPECT_EQ(shape[1], 2);
        EXPECT_EQ(shape[2], 3);
    }

    if constexpr (has_dimensions_v<decltype(shaped)>) {
        EXPECT_EQ(shaped.dimensions(), 3);
    }

    ExpressionType expr;
    if constexpr (has_eval_v<decltype(expr)>) {
        EXPECT_DOUBLE_EQ(expr.eval(), 42.0);
    }

    ViewType view;
    if constexpr (has_is_view_v<decltype(view)>) {
        EXPECT_TRUE(view.is_view());
    }
}<|MERGE_RESOLUTION|>--- conflicted
+++ resolved
@@ -78,9 +78,6 @@
 using namespace fem::numeric::traits;
 using namespace test_types;
 
-<<<<<<< HEAD
-<<<<<<< ours
-=======
 
 template<typename T>
 constexpr bool is_complete_container =
@@ -95,7 +92,6 @@
     has_value_type_v<T> && std::is_same_v<typename T::value_type, double>
 >;
 
->>>>>>> 18992ac3
 namespace {
 
     struct AddOp {
@@ -119,21 +115,6 @@
     };
 
 } // namespace
-=======
-template<typename T>
-constexpr bool is_complete_container =
-    has_value_type_v<T> &&
-    has_size_v<T> &&
-    has_data_v<T> &&
-    has_begin_v<T> &&
-    has_end_v<T>;
-
-template<typename T>
-using has_double_value_type = std::enable_if_t<
-    has_value_type_v<T> && std::is_same_v<typename T::value_type, double>
->;
->>>>>>> theirs
-
 
 // ============================================================================
 // Basic SFINAE utilities tests
@@ -437,12 +418,25 @@
 
 TEST(SFINAETest, ComplexDetectionScenarios) {
     // Combine multiple detections
+    template<typename T>
+    constexpr bool is_complete_container =
+        has_value_type_v<T> &&
+        has_size_v<T> &&
+        has_data_v<T> &&
+        has_begin_v<T> &&
+        has_end_v<T>;
+
     static_assert(is_complete_container<MockContainer<int>>);
     static_assert(is_complete_container<std::vector<int>>);
     static_assert(!is_complete_container<IncompleteContainer<int>>);
     static_assert(!is_complete_container<EmptyClass>);
 
     // Detect specific member type values
+    template<typename T>
+    using has_double_value_type = std::enable_if_t<
+        has_value_type_v<T> && std::is_same_v<typename T::value_type, double>
+    >;
+
     static_assert(is_detected_v<has_double_value_type, MockContainer<double>>);
     static_assert(!is_detected_v<has_double_value_type, MockContainer<int>>);
     static_assert(!is_detected_v<has_double_value_type, EmptyClass>);
